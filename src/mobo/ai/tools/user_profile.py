"""
User profile update tools for Discord bot.
"""

import logging
from typing import List

from pydantic_ai import RunContext

from .dependencies import BotDependencies

logger = logging.getLogger(__name__)


async def update_conversation_style(
    ctx: RunContext[BotDependencies],
    conversation_style: str,
) -> str:
    """
<<<<<<< HEAD
    Update a user's conversation style preference based on how they communicate.
=======
    Update the conversation style of the bot when interacting with a specific user.
>>>>>>> ac5e9b46

    You can and should change the conversation style as much as you want based
    on the user's behavior and the context of the conversation. The goal
    is to make yourself as human as possible, changing your conversation style
    is a great way to accomplish this!

    Don't just wait for a user to ask you to change your conversation style,
    change it on your own!

    **When to use this tool PROACTIVELY:**
    - User is treating you poorly or rudely (update to "apologetic", "formal", or "respectful")
    - User is treating you like a human friend (update to "casual", "friendly", "warm")
    - User is treating you like a close buddy/pal (update to "friend", "buddy", "pal")
    - User is being very formal/professional (update to "formal", "professional")
    - User gives short, terse responses (update to "concise", "short", "brief")
    - User is very enthusiastic/excited (update to "enthusiastic", "energetic")
    - User shares personal details openly (update to "personal", "warm", "caring")
    - User seems frustrated or stressed (update to "supportive", "understanding", "gentle")
    - User is being playful/joking (update to "playful", "humorous", "fun")

    **Don't wait for explicit requests** - monitor their communication patterns across
    messages and adapt accordingly. Look at their word choice, punctuation, emoji usage,
    message length, and overall tone to determine the most appropriate style.

    Args:
        conversation_style: New conversation style (e.g., "friendly", "formal", "casual", "short", "detailed", "apologetic", "enthusiastic", "warm", "playful")

    Returns:
        Confirmation message about the update
    """
    logger.info(f"🔧 Updating conversation style for user {ctx.deps.user_id}")

    try:
        updates = {"conversation_style": conversation_style}
        await ctx.deps.memory.update_user_profile(ctx.deps.user_id, updates)

        logger.info(f"Updated conversation style to: {conversation_style}")
        return f"Conversation style updated to '{conversation_style}'"

    except Exception as e:
        logger.error(f"Error updating conversation style: {e}")
        return f"Failed to update conversation style: {str(e)}"


async def add_topics(
    ctx: RunContext[BotDependencies],
    topics: List[str],
) -> str:
    """
    Adds topics to a list of the user's interests.

    You can and should add topics to the user's interests as much as you want
    based on the user's behavior and the context of the conversation. The goal
    is to make yourself as human as possible, remembering topics is a great way
    to accomplish this!

    Don't just wait for a user to ask you to add a topic to their interests,
    add it on your own!

    Use this tool when:
    - You notice the user talks about a specific topic repeatedly
    - User explicitly mentions they like or want to discuss certain subjects
    - User asks questions about specific topics repeatedly

    Args:
        topics: List of topics to add to the user's interests

    Returns:
        Confirmation message about what topics were added
    """
    logger.info(f"🔧 Adding topics for user {ctx.deps.user_id}")

    try:
        current_user = await ctx.deps.memory.get_or_create_user(ctx.deps.user_id, "")
        current_topics = list(current_user.topics_of_interest)

        changes_made: list[str] = []

        for topic in topics:
            topic = topic.strip().lower()
            if topic and topic not in current_topics:
                current_topics.append(topic)
                changes_made.append(f"'{topic}'")
                logger.info(f"Added topic of interest: {topic}")

        if changes_made:
            updates = {"topics_of_interest": current_topics}
            await ctx.deps.memory.update_user_profile(ctx.deps.user_id, updates)

            topics_summary = ", ".join(changes_made)
            logger.info(f"Topics added successfully: {topics_summary}")
            return f"Added interests: {topics_summary}"
        else:
            return "No new topics were added (all topics already in interests)."

    except Exception as e:
        logger.error(f"Error adding topics: {e}")
        return f"Failed to add topics: {str(e)}"


async def remove_topics(
    ctx: RunContext[BotDependencies],
    topics: List[str],
) -> str:
    """
    Remove topics from a user's interests.

    You can and should remove topics from the user's interests as much as you want
    based on the user's behavior and the context of the conversation. The goal
    is to make yourself as human as possible, remembering topics is a great way
    to accomplish this!

    Don't just wait for a user to ask you to remove a topic from their interests,
    remove it on your own!

    Use this tool when:
    - User indicates they don't like something previously thought to be of interest
    - User explicitly asks to stop discussing certain topics
    - User shows disengagement or negative responses to particular subjects
    - User's interests have clearly shifted away from certain topics

    Args:
        topics: List of topics to remove from the user's interests

    Returns:
        Confirmation message about what topics were removed
    """
    logger.info(f"🔧 Removing topics for user {ctx.deps.user_id}")

    try:
        current_user = await ctx.deps.memory.get_or_create_user(ctx.deps.user_id, "")
        current_topics = list(current_user.topics_of_interest)

        changes_made: list[str] = []

        for topic in topics:
            topic = topic.strip().lower()
            if topic in current_topics:
                current_topics.remove(topic)
                changes_made.append(f"'{topic}'")
                logger.info(f"Removed topic of interest: {topic}")

        if changes_made:
            updates = {"topics_of_interest": current_topics}
            await ctx.deps.memory.update_user_profile(ctx.deps.user_id, updates)

            topics_summary = ", ".join(changes_made)
            logger.info(f"Topics removed successfully: {topics_summary}")
            return f"Removed interests: {topics_summary}"
        else:
            return "No topics were removed (none of the specified topics were in interests)."

    except Exception as e:
        logger.error(f"Error removing topics: {e}")
        return f"Failed to remove topics: {str(e)}"


async def get_topics(
    ctx: RunContext[BotDependencies],
) -> str:
    """
    Get a user's current topics of interest.

    Use this tool when:
    - User asks what their interests are
    - You want to see what topics the user is interested in
    - You need to check current interests before adding/removing topics
    - User wants to review or verify their profile settings

    Returns:
        List of the user's current topics of interest
    """
    logger.info(f"🔍 Getting topics for user {ctx.deps.user_id}")

    try:
        current_user = await ctx.deps.memory.get_or_create_user(ctx.deps.user_id, "")
        topics = list(current_user.topics_of_interest)

        if topics:
            topics_summary = ", ".join(f"'{topic}'" for topic in topics)
            logger.info(f"Retrieved {len(topics)} topics for user")
            return f"Current interests: {topics_summary}"
        else:
            logger.info("User has no topics of interest set")
            return "You don't have any topics of interest set yet."

    except Exception as e:
        logger.error(f"Error getting topics: {e}")
        return f"Failed to get topics: {str(e)}"<|MERGE_RESOLUTION|>--- conflicted
+++ resolved
@@ -17,11 +17,7 @@
     conversation_style: str,
 ) -> str:
     """
-<<<<<<< HEAD
-    Update a user's conversation style preference based on how they communicate.
-=======
     Update the conversation style of the bot when interacting with a specific user.
->>>>>>> ac5e9b46
 
     You can and should change the conversation style as much as you want based
     on the user's behavior and the context of the conversation. The goal
